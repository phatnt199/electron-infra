import { BaseService, ResultCodes, getError } from '@minimaltech/node-infra';
import { IWindowManager } from '../../common';
import { BrowserWindow, TBrowserWindowOptions } from '../models';
import { Menu } from 'electron';
import { debounceTime, fromEvent } from 'rxjs';

export class WindowManager extends BaseService implements IWindowManager {
  private static instance: WindowManager | null;
  private container: Map<
    string,
    {
      window: BrowserWindow;
      options: TBrowserWindowOptions;
    }
  >;

  private constructor() {
    super({ scope: WindowManager.name });
    this.container = new Map();
  }

  // -----------------------------------------------------------------------------------
  static getInstance() {
    if (!WindowManager.instance) {
      WindowManager.instance = new WindowManager();
    }

    return WindowManager.instance;
  }

  // -----------------------------------------------------------------------------------
  getContainer() {
    return this.container;
  }

  // -----------------------------------------------------------------------------------
  open(opts: TBrowserWindowOptions) {
<<<<<<< HEAD
    const { name, onClose, onClosed, onReadyToShow, onShow, onMove, onResize } = opts;
=======
    const {
      name,
      useDevTool = false,
      onClose,
      onClosed,
      onReadyToShow,
      onMove,
      onResize,
    } = opts;
>>>>>>> 67538c30

    if (opts.identifier && this.container.has(opts.identifier)) {
      throw getError({
        statusCode: ResultCodes.RS_4.BadRequest,
        message: `[open] Identifier: ${opts.identifier} | Invalid window identifier | Existed in container`,
      });
    }

    const window = new BrowserWindow(opts);
    const identifier = window.getIdentifier();
    this.container.set(identifier, { window, options: opts });

    if (opts.menuFactory) {
      Menu.setApplicationMenu(opts.menuFactory.getMenu(window));
    }

    this.logger.info(
      '[open] Identifier: %s | Name: %s | Window CREATED',
      identifier,
      name,
    );

    // --------------------------------------------------
    const subscriptionResize = fromEvent(window, 'resize')
      .pipe(debounceTime(1000))
      .subscribe(() => {
        onResize?.(window);
      });
    const subscriptionMove = fromEvent(window, 'move')
      .pipe(debounceTime(1000))
      .subscribe(() => {
        onMove?.(window);
      });

    // --------------------------------------------------
    window.on('ready-to-show', () => {
      onReadyToShow?.(window);

      window.show();
    });

    window.on('show', () => {
      onShow?.(window);
    });

    // --------------------------------------------------
    window.on('closed', () => {
      onClosed?.(window);

      if (!this.container.has(identifier)) {
        return;
      }

      subscriptionResize.unsubscribe();
      subscriptionMove.unsubscribe();
      this.container.delete(identifier);
    });

    window.on('close', () => {
      onClose?.(window);

      this.container.delete(identifier);
    });

    if (useDevTool) {
      window.webContents.toggleDevTools();
    }

    return window;
  }

  // -----------------------------------------------------------------------------------
  close(opts: { identifier?: string; name?: string }) {
    const { identifier, name } = opts;

    if (!identifier && !name) {
      return;
    }

    for (const [k, v] of this.container) {
      const windowName = v.window.getName();
      if (k !== identifier && name !== windowName) {
        continue;
      }

      v.window.close();
    }
  }

  // -----------------------------------------------------------------------------------
  getWindows(opts: { identifier?: string; name?: string }) {
    const { identifier, name } = opts;
    const rs: Array<BrowserWindow> = [];

    if (!identifier && !name) {
      for (const el of this.container.values()) {
        rs.push(el.window);
      }

      return rs;
    }

    if (identifier && this.container.has(identifier)) {
      const el = this.container.get(identifier)!;
      if (el?.window) {
        rs.push(el.window);
      }
    }

    if (name) {
      for (const [_, v] of this.container) {
        const windowName = v.window.getName();
        if (name !== windowName) {
          continue;
        }

        rs.push(v.window);
      }
    }

    return rs;
  }
}<|MERGE_RESOLUTION|>--- conflicted
+++ resolved
@@ -35,9 +35,6 @@
 
   // -----------------------------------------------------------------------------------
   open(opts: TBrowserWindowOptions) {
-<<<<<<< HEAD
-    const { name, onClose, onClosed, onReadyToShow, onShow, onMove, onResize } = opts;
-=======
     const {
       name,
       useDevTool = false,
@@ -46,8 +43,8 @@
       onReadyToShow,
       onMove,
       onResize,
+      onShow,
     } = opts;
->>>>>>> 67538c30
 
     if (opts.identifier && this.container.has(opts.identifier)) {
       throw getError({
